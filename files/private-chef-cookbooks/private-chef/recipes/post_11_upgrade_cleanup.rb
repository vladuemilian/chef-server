#
# Author:: Christopher Maier (<cm@opscode.com>)
# Copyright:: Copyright (c) 2013 Opscode, Inc.
#
# All Rights Reserved
#
# Following an upgrade to Private Chef 11, some old data will remain
# behind.  This recipe removes all that stuff, following the upgrade,
# only when the user is satisfied with the state of their system.

private_chef_package_cleaner "opscode-authz" do
  # Note that the data directory can be different depending on whether
  # you're on a DRBD-enabled system or not.
  directories ["/var/opt/opscode/opscode-authz",
               "/var/log/opscode/opscode-authz",
               "/opt/opscode/embedded/service/opscode-authz",
<<<<<<< HEAD
               "/var/opt/opscode/couchdb/db/.authorization_design",
               "/var/opt/opscode/upgrades/oc_authz_migrator"]
  files ["/var/opt/opscode/couchdb/db/authorization.couch",
         "/var/opt/opscode/couchdb/db/authorization_design_documents.couch"]
=======
               "#{node['private_chef']['couchdb']['data_dir']}/db/.authorization_design",
               "/var/opt/opscode/upgrades/oc_authz_migrator"]
  files ["#{node['private_chef']['couchdb']['data_dir']}/db/authorization.couch",
         "#{node['private_chef']['couchdb']['data_dir']}/db/authorization_design_documents.couch"]
>>>>>>> 38ac31d0
end

private_chef_package_cleaner "nagios" do
  directories ["/opt/opscode/embedded/nagios",
               "/var/opt/opscode/nagios",
               "/var/log/opscode/nagios"]
  users ["opscode-nagios",
         "opscode-nagios-cmd"]
  groups ["opscode-nagios",
          "opscode-nagios-cmd"]
  files ["/var/log/opscode/nginx/nagios.access.log",
         "/var/log/opscode/nginx/nagios.error.log",
         "/etc/opscode/logrotate.d/nagios"]
end

private_chef_package_cleaner "nrpe" do
  directories ["/var/opt/opscode/nrpe",
               "/var/log/opscode/nrpe"]
end

private_chef_package_cleaner "fastcgi" do
  # There isn't really a "service", per se for this
  is_service false
  files ["/opt/opscode/embedded/conf/fastcgi.conf",
         "/var/opt/opscode/nginx/etc/fastcgi.conf"]
end

private_chef_package_cleaner "fcgiwrap" do
  directories ["/var/log/opscode/fcgiwrap"]
end

private_chef_package_cleaner "php-fpm" do
  directories ["/var/log/opscode/php-fpm"]
end

private_chef_package_cleaner "opscode-chef" do
  directories ["/var/opt/opscode/opscode-chef",
               "/var/log/opscode/opscode-chef",
               "/opt/opscode/embedded/service/opscode-chef"]
end

private_chef_package_cleaner "redis" do
  directories ["/var/opt/opscode/redis",
               "/var/log/opscode/redis"]
end

private_chef_package_cleaner "varnish"

# Remove old PostgreSQL data directory
#
# pg_upgrade will helpfully generate a cleanup script which removes
# the previous database cluster.  This is nice, because we don't have
# to worry about keeping track of the location of the old cluster.
execute "remove_old_postgres_data_directory" do
  cleanup_script = "#{node['private_chef']['postgresql']['data_dir']}/delete_old_cluster.sh"
  command cleanup_script
  only_if {File.exists? cleanup_script}
  # The script itself is idempotent; it just runs an 'rm -Rf' on the
  # old $PG_DATA directory
end<|MERGE_RESOLUTION|>--- conflicted
+++ resolved
@@ -14,17 +14,10 @@
   directories ["/var/opt/opscode/opscode-authz",
                "/var/log/opscode/opscode-authz",
                "/opt/opscode/embedded/service/opscode-authz",
-<<<<<<< HEAD
-               "/var/opt/opscode/couchdb/db/.authorization_design",
-               "/var/opt/opscode/upgrades/oc_authz_migrator"]
-  files ["/var/opt/opscode/couchdb/db/authorization.couch",
-         "/var/opt/opscode/couchdb/db/authorization_design_documents.couch"]
-=======
                "#{node['private_chef']['couchdb']['data_dir']}/db/.authorization_design",
                "/var/opt/opscode/upgrades/oc_authz_migrator"]
   files ["#{node['private_chef']['couchdb']['data_dir']}/db/authorization.couch",
          "#{node['private_chef']['couchdb']['data_dir']}/db/authorization_design_documents.couch"]
->>>>>>> 38ac31d0
 end
 
 private_chef_package_cleaner "nagios" do
