--- conflicted
+++ resolved
@@ -94,11 +94,7 @@
     <%= @helper.chef_api("^/organizations/[a-z0-9\-_]+?/(?:search)/.+$") %>
     <%= @helper.chef_api("^/organizations/[a-z0-9\-_]+?/(?:search)/?$") %>
 
-<<<<<<< HEAD
-    # nodes and environments/*/nodes go to erchef
-=======
     # erchef
->>>>>>> 1c260536
     <%= @helper.chef_api("^/organizations/[a-z0-9\-_]+?/nodes/{0,1}.*$") %>
     <%= @helper.chef_api("^/organizations/[a-z0-9\-_]+?/environments/[^/]+/nodes$") %>
     <%= @helper.chef_api("^/organizations/[a-z0-9\-_]+?/roles/{0,1}.*$") %>
@@ -111,13 +107,7 @@
     # opscode reporting endpoints
     <%= @helper.reporting_api("^/organizations/[a-z0-9\-_]+?/reports/.*$") %>
     <%= @helper.reporting_api("^/reports/.*$") %>
-    <%= @helper.chef_api("^/organizations/[a-z0-9\-_]+?/cookbooks/{0,1}.*$", 'couchdb_cookbooks') %>
-
-<<<<<<< HEAD
-    <%= @helper.chef_api("^/organizations/[a-z0-9\-_]+?/sandboxes/{0,1}.*$", 'couchdb_checksums') %>
-
-=======
->>>>>>> 1c260536
+
     location / {
       proxy_redirect http://opscode_erchef /;
       proxy_pass http://opscode_erchef;
