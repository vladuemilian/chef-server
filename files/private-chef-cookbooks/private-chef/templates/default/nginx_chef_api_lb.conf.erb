  server {
    listen <%= @helper.listen_port(@server_proto) %>;
    server_name <%= @server_name %>;

    access_log <%= @helper.access_log(@server_proto) %> opscode;
    <% if @server_proto == "https" %>
      ssl on;
      ssl_certificate <%= @ssl_certificate %>;
      ssl_certificate_key <%= @ssl_certificate_key %>;

      ssl_session_timeout 5m;

      ssl_protocols <%= @ssl_protocols %>;
      ssl_ciphers <%= @ssl_ciphers %>;
      ssl_prefer_server_ciphers on;
    <% end %>
    root <%= File.join(@dir, "html") %>;
    client_max_body_size <%= @client_max_body_size %>;

    proxy_set_header Host $host;
    proxy_set_header X-Real-IP $remote_addr;
    proxy_set_header X-Forwarded-For $proxy_add_x_forwarded_for;
    proxy_set_header X-Forwarded-Proto <%= @x_forwarded_proto %>;
    proxy_pass_request_headers on;
    proxy_connect_timeout   1;
    proxy_send_timeout      300;
    proxy_read_timeout      300;

    error_page 404 =404 /404.html;
    error_page 503 =503 /503.json;

    location /version {
      types { }
      default_type text/plain;
      alias /opt/opscode/version-manifest.txt;
    }

    location /docs {
      index index.html ;
      alias /opt/opscode/docs;
    }

    # bookshelf
    location ~ "/<%= node['private_chef']['opscode-erchef']['s3_bucket'] %>/{0,1}.*$" {
      proxy_pass http://bookshelf;
    }

<<<<<<< HEAD
    location ~ "/<%= node['private_chef']['opscode-erchef']['s3_bucket'] %>/{0,1}.*$" {
      proxy_pass http://bookshelf;
    }

=======
>>>>>>> 1c260536
    # object ACL requests go to opscode-account service
    <%= @helper.account_api("^/organizations/[a-z0-9\-_]+?/.*?/_acl.*$", :account) %>

    # pushy
    <%= @helper.pushy_api("^/organizations/[a-z0-9\-_]+?/pushy/{0,1}") %>

    # pushy status endpoint
    location ~ "^/pushy/_status$" {
        set $my_upstream opscode_pushy;
        proxy_redirect http://$my_upstream /;
        proxy_pass http://$my_upstream;
    }

    # search requests
    <%= @helper.chef_api("^/organizations/[a-z0-9\-_]+?/(?:search)/.+$") %>
    <%= @helper.chef_api("^/organizations/[a-z0-9\-_]+?/(?:search)/?$") %>

<<<<<<< HEAD
    # nodes and environments/*/nodes go to erchef
=======
    # erchef
>>>>>>> 1c260536
    <%= @helper.chef_api("^/organizations/[a-z0-9\-_]+?/nodes/{0,1}.*$") %>
    <%= @helper.chef_api("^/organizations/[a-z0-9\-_]+?/environments/[^/]+/nodes$") %>
    <%= @helper.chef_api("^/organizations/[a-z0-9\-_]+?/principals/{0,1}.*$") %>
<<<<<<< HEAD

    # cookbook uploads and sandboxes
    <%= @helper.chef_api("^/organizations/[a-z0-9\-_]+?/cookbooks/{0,1}.*$", 'couchdb_cookbooks') %>
    <%= @helper.chef_api("^/organizations/[a-z0-9\-_]+?/sandboxes/{0,1}.*$", 'couchdb_checksums') %>

    <%= @helper.chef_api("^/organizations/[a-z0-9\-_]+?/status/{0,1}.*$", :ruby) %>
=======
    <%= @helper.chef_api("^/organizations/[a-z0-9\-_]+?/roles/{0,1}.*$") %>
    <%= @helper.chef_api("^/organizations/[a-z0-9\-_]+?/data/{0,1}.*$") %>
    <%= @helper.chef_api("^/organizations/[a-z0-9\-_]+?/environments/{0,1}.*$") %>
    <%= @helper.chef_api("^/organizations/[a-z0-9\-_]+?/_status/{0,1}.*$") %>
    <%= @helper.chef_api("^/organizations/[a-z0-9\-_]+?/cookbooks/{0,1}.*$") %>
    <%= @helper.chef_api("^/organizations/[a-z0-9\-_]+?/sandboxes/{0,1}.*$") %>
    <%= @helper.chef_api("^/organizations/[a-z0-9\-_]+?/principals/{0,1}.*$") %>
>>>>>>> 1c260536
    <%= @helper.chef_api("^/_status") %>

    # opscode reporting endpoints
    <%= @helper.reporting_api("^/organizations/[a-z0-9\-_]+?/reports/.*$") %>
    <%= @helper.reporting_api("^/reports/.*$") %>

    # opscode-account service endpoints
    <%= @helper.account_api("^/organizations/[a-z0-9\-_]+?/clients/{0,1}.*$", 'couchdb_clients') %>
    <%= @helper.account_api("^/organizations/[a-z0-9\-_]+?/(?:groups|users|containers|association_requests)/{0,1}.*$", :account) %>
    <%= @helper.account_api("^/(?:organizations|users)/{0,1}$", :account) %>
    <%= @helper.account_api("^/organizations/[a-z0-9\-_]+/{0,1}$", :account) %>
    <%= @helper.account_api("^/users/[a-z0-9\-_]+/{0,1}$", :account) %>
    <%= @helper.account_api("^/users/[a-z0-9\-_]+/{0,1}/association_requests/{0,1}.*$", :account) %>
    <%= @helper.account_api("^/users/[a-z0-9\-_]+/organizations/{0,1}$", :account) %>
    <%= @helper.account_api("^/verify_password$", :account) %>
    <%= @helper.account_api("^/authenticate_user$", :account) %>

    location ~ "^/(?:stylesheets|javascripts|images|facebox|css)/{0,1}.*$" {
      if ($http_x_chef_version ~* "^(\d+\.\d+?)\..+$") {
        error_page 400 =400 /400-chef_client_manage.json;
        return 400;
      }

      # When configured to allow webui access to only certain subnets,
      # create "allow" rules for them, followed by deny all.
      # NOTE: This snippet is duplicated for the "/" location below.
      # Copy changes you make here down there as well.
      <% if @allowed_webui_subnets && !@allowed_webui_subnets.empty? %>
        <% @allowed_webui_subnets.each do |subnet| %>
      allow <%= subnet %>;
        <% end %>
      deny all;
      <% end %>

      proxy_pass http://opscode_webui;
      proxy_pass_request_headers off;
      proxy_cache webui-cache;
      proxy_cache_valid 200 302 300m;
      proxy_cache_valid 404 1m;
    }

    location / {
      # any request from a chef client that reaches this point
      # is for a resource/route that doesn't exist.
      if ($http_x_chef_version ~* "^(\d+\.\d+?)\..+$") {
         error_page 404 =404 /404.json;
         return 404;
      }

      # When configured to allow webui access to only certain subnets,
      # create "allow" rules for them, followed by deny all.
      # NOTE: This snippet is duplicated for the static assets locations above.
      # Copy changes you make here up there as well.
      <% if @allowed_webui_subnets && !@allowed_webui_subnets.empty? %>
        <% @allowed_webui_subnets.each do |subnet| %>
      allow <%= subnet %>;
        <% end %>
      deny all;
      <% end %>


      proxy_pass http://opscode_webui;
    }
  }<|MERGE_RESOLUTION|>--- conflicted
+++ resolved
@@ -45,13 +45,6 @@
       proxy_pass http://bookshelf;
     }
 
-<<<<<<< HEAD
-    location ~ "/<%= node['private_chef']['opscode-erchef']['s3_bucket'] %>/{0,1}.*$" {
-      proxy_pass http://bookshelf;
-    }
-
-=======
->>>>>>> 1c260536
     # object ACL requests go to opscode-account service
     <%= @helper.account_api("^/organizations/[a-z0-9\-_]+?/.*?/_acl.*$", :account) %>
 
@@ -69,22 +62,10 @@
     <%= @helper.chef_api("^/organizations/[a-z0-9\-_]+?/(?:search)/.+$") %>
     <%= @helper.chef_api("^/organizations/[a-z0-9\-_]+?/(?:search)/?$") %>
 
-<<<<<<< HEAD
-    # nodes and environments/*/nodes go to erchef
-=======
     # erchef
->>>>>>> 1c260536
     <%= @helper.chef_api("^/organizations/[a-z0-9\-_]+?/nodes/{0,1}.*$") %>
     <%= @helper.chef_api("^/organizations/[a-z0-9\-_]+?/environments/[^/]+/nodes$") %>
     <%= @helper.chef_api("^/organizations/[a-z0-9\-_]+?/principals/{0,1}.*$") %>
-<<<<<<< HEAD
-
-    # cookbook uploads and sandboxes
-    <%= @helper.chef_api("^/organizations/[a-z0-9\-_]+?/cookbooks/{0,1}.*$", 'couchdb_cookbooks') %>
-    <%= @helper.chef_api("^/organizations/[a-z0-9\-_]+?/sandboxes/{0,1}.*$", 'couchdb_checksums') %>
-
-    <%= @helper.chef_api("^/organizations/[a-z0-9\-_]+?/status/{0,1}.*$", :ruby) %>
-=======
     <%= @helper.chef_api("^/organizations/[a-z0-9\-_]+?/roles/{0,1}.*$") %>
     <%= @helper.chef_api("^/organizations/[a-z0-9\-_]+?/data/{0,1}.*$") %>
     <%= @helper.chef_api("^/organizations/[a-z0-9\-_]+?/environments/{0,1}.*$") %>
@@ -92,7 +73,6 @@
     <%= @helper.chef_api("^/organizations/[a-z0-9\-_]+?/cookbooks/{0,1}.*$") %>
     <%= @helper.chef_api("^/organizations/[a-z0-9\-_]+?/sandboxes/{0,1}.*$") %>
     <%= @helper.chef_api("^/organizations/[a-z0-9\-_]+?/principals/{0,1}.*$") %>
->>>>>>> 1c260536
     <%= @helper.chef_api("^/_status") %>
 
     # opscode reporting endpoints
