%% -*- erlang-indent-level: 4;indent-tabs-mode: nil; fill-column: 92 -*-
%% ex: ts=4 sw=4 et
%% @author Stephen Delano <stephen@opscode.com>
%% Copyright 2013 Opscode, Inc. All Rights Reserved.
%% Copyright 2014 Chef, Inc. All Rights Reserved.

-record(oc_chef_container, {
          id,
          authz_id,
          org_id,
          name,
          last_updated_by,
          created_at,
          updated_at
         }).

-record(oc_chef_group, {
          id,
          for_requestor_id,
          authz_id,
          org_id,
          name,
          last_updated_by,
          created_at,
          updated_at,
          clients = [],
          users = [],
          groups = [],
          auth_side_actors = [],
          auth_side_groups = []
          }).

-record(oc_chef_policy, {
          id,
          name,
          org_id,
          authz_id,
          last_updated_by
          }).

-record(oc_chef_policy_group, {
          id,
          name,
          org_id,
          authz_id,
          last_updated_by
          %% NOTE: the schema has a serialized_object field but it's not
          %% currently used.
          }).

-record(oc_chef_policy_revision, {
          id,
          org_id,
          name,
          policy_authz_id,
          revision_id,
          serialized_object,
          last_updated_by
          }).

<<<<<<< HEAD
-record(oc_chef_cookbook_artifact, {
          id,
          org_id,
          name,
          authz_id,
          version_identifiers :: [ Identifier::binary() ]
=======
-record(oc_chef_policy_group_revision_association, {
          % Database fields
          id,
          org_id,

          policy_group_authz_id,
          policy_revision_revision_id,
          policy_revision_name,
          policy_group_name,
          last_updated_by,

          % "virtual", populated by JOIN, belongs to policy_revision
          policy_authz_id,
          serialized_object,

          % records that represent the objects we're joining in this table. We
          % need them so we can do on-demand creates
          policy,
          policy_revision,
          policy_group
>>>>>>> 70c3cdd7
         }).

-record(oc_chef_cookbook_artifact_version, {
          id,
          identifier,
          metadata,
          serialized_object,
          created_at,
          created_by,
          org_id,
          name,
          authz_id,
          checksums :: [ Checksum::binary() ]
         }).

-record(oc_chef_organization, {
          id,
          authz_id,
          name,
          full_name,
          assigned_at,
          last_updated_by,
          created_at,
          updated_at
         }).

-record(oc_chef_org_user_association, {
          org_id,
          user_id,
          user_name, % Not part of the table but retrieved via join
          last_updated_by,
          created_at,
          updated_at
         }).

-record(oc_chef_org_user_invite, {
          id,
          org_id,
          org_name,  % Not  part of table - retrieved via join
          user_id,
          user_name, % Not  part of table - retrieved via join
          last_updated_by,
          created_at,
          updated_at
         }).<|MERGE_RESOLUTION|>--- conflicted
+++ resolved
@@ -56,16 +56,8 @@
           revision_id,
           serialized_object,
           last_updated_by
-          }).
+         }).
 
-<<<<<<< HEAD
--record(oc_chef_cookbook_artifact, {
-          id,
-          org_id,
-          name,
-          authz_id,
-          version_identifiers :: [ Identifier::binary() ]
-=======
 -record(oc_chef_policy_group_revision_association, {
           % Database fields
           id,
@@ -86,7 +78,14 @@
           policy,
           policy_revision,
           policy_group
->>>>>>> 70c3cdd7
+         }).
+
+-record(oc_chef_cookbook_artifact, {
+          id,
+          org_id,
+          name,
+          authz_id,
+          version_identifiers :: [ Identifier::binary() ]
          }).
 
 -record(oc_chef_cookbook_artifact_version, {
